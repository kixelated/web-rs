[package]
name = "web-codecs"
description = "WASM bindings for Web Codecs"
authors = ["Luke Curley"]
repository = "https://github.com/kixelated/web-rs"
license = "MIT OR Apache-2.0"

version = "0.3.5"
edition = "2021"

categories = ["wasm", "multimedia", "web-programming", "api-bindings"]

[dependencies]
bytes = "1"

<<<<<<< HEAD
derive_more = { version = "1", features = ["from", "display"] }
js-sys = "0.3.70"

thiserror = "1"
=======
thiserror = "1"
js-sys = "0.3.77"
>>>>>>> 5d228f69
tokio = { version = "1", features = ["sync", "macros"] }
wasm-bindgen = "0.2"
wasm-bindgen-futures = "0.4"

[package.metadata.docs.rs]
rustdoc-args = ["--cfg", "web_sys_unstable_apis"]
rustc-args = ["--cfg", "web_sys_unstable_apis"]

[dependencies.web-sys]
version = "0.3.77"
features = [
	"VideoDecoder",
	"VideoDecoderInit",
	"VideoDecoderConfig",
	"VideoFrame",
	"VideoColorSpace",
	"VideoColorSpaceInit",
	"EncodedVideoChunk",
	"EncodedVideoChunkInit",
	"EncodedVideoChunkType",
	"HardwareAcceleration",
	"VideoMatrixCoefficients",
	"VideoColorPrimaries",
	"VideoTransferCharacteristics",
	"VideoEncoder",
	"VideoEncoderInit",
	"VideoEncoderConfig",
	"VideoEncoderEncodeOptions",
	"LatencyMode",
	"AlphaOption",
	"EncodedAudioChunk",
	"EncodedAudioChunkInit",
	"EncodedAudioChunkType",
<<<<<<< HEAD
]
=======
	"AudioData",
	"AudioDecoder",
	"AudioDecoderInit",
	"AudioDecoderConfig",
	"AudioEncoder",
	"AudioEncoderInit",
	"AudioEncoderConfig",
	"AudioSampleFormat",
]

[package.metadata.docs.rs]
rustdoc-args = ["--cfg", "web_sys_unstable_apis"]
rustc-args = ["--cfg", "web_sys_unstable_apis"]
>>>>>>> 5d228f69
<|MERGE_RESOLUTION|>--- conflicted
+++ resolved
@@ -12,16 +12,9 @@
 
 [dependencies]
 bytes = "1"
-
-<<<<<<< HEAD
 derive_more = { version = "1", features = ["from", "display"] }
-js-sys = "0.3.70"
-
+js-sys = "0.3.77"
 thiserror = "1"
-=======
-thiserror = "1"
-js-sys = "0.3.77"
->>>>>>> 5d228f69
 tokio = { version = "1", features = ["sync", "macros"] }
 wasm-bindgen = "0.2"
 wasm-bindgen-futures = "0.4"
@@ -55,9 +48,6 @@
 	"EncodedAudioChunk",
 	"EncodedAudioChunkInit",
 	"EncodedAudioChunkType",
-<<<<<<< HEAD
-]
-=======
 	"AudioData",
 	"AudioDecoder",
 	"AudioDecoderInit",
@@ -66,9 +56,4 @@
 	"AudioEncoderInit",
 	"AudioEncoderConfig",
 	"AudioSampleFormat",
-]
-
-[package.metadata.docs.rs]
-rustdoc-args = ["--cfg", "web_sys_unstable_apis"]
-rustc-args = ["--cfg", "web_sys_unstable_apis"]
->>>>>>> 5d228f69
+]